--- conflicted
+++ resolved
@@ -51,8 +51,5 @@
 
 提示音.mp3
 docs
-<<<<<<< HEAD
 docs-html
-=======
-output.log
->>>>>>> 368ae802
+output.log