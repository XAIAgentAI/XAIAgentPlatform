{
  "common": {
    "connect": "Connect Wallet",
    "disconnect": "Disconnect",
    "loading": "Loading...",
    "error": "Error",
    "success": "Success",
    "search": "Search Agents/Contract Address",
    "buy": "Buy",
    "sell": "Sell",
    "buyAgent": "Buy",
    "sellAgent": "Sell",
    "stake": "Buy",
    "unstake": "Sell",
    "dbcBalance": "DBC",
    "xaaBalance": "XAA",
    "sicBalance": "SIC",
    "social": "Social",
    "timeUnits": {
      "days": "d",
      "hours": "h",
      "minutes": "m",
      "seconds": "s"
    },
    "perDay": "day",
    "noData": "No Data",
    "status": "Status",
    "view": "View"
  },
  "navigation": {
    "home": "Home",
    "agents": "Agents",
    "marketplace": "Marketplace",
    "profile": "Profile",
    "trading": "Trading AI Agent",
    "explore": "Explore AI Agent",
    "creating": "Creating AI Agent",
    "chat": "Chat"
  },
  "agent": {
    "details": "Agent Details",
    "buyAgent": "Buy",
    "sellAgent": "Sell",
    "performance": "Performance",
    "description": "Description",
    "history": "History",
    "rewards": "Rewards",
    "settings": "Settings",
    "loading": "Loading...",
    "notFound": "Agent not found",
    "addressCopied": "Contract address copied to clipboard",
    "chatComingSoon": "Chat feature coming soon! Stay tuned for updates.",
    "conversationStarter": "Conversation Starter",
    "chat": "Chatting",
    "createdBy": "Created by",
    "information": "Information",
    "holders": "Holders",
    "accessibility": {
      "agentAvatar": "Agent Avatar",
      "creatorAvatar": "Creator Avatar",
      "copyIcon": "Copy Icon",
      "chatIcon": "Chat Icon",
      "contractLink": "View contract on DBCScan",
      "copyContractAddress": "Copy contract address"
    }
  },
  "wallet": {
    "connect": "Connect wallet",
    "connecting": "Connecting...",
    "connected": "Connected",
    "disconnect": "Disconnect",
    "balance": "Balance",
    "address": "Address"
  },
  "buttons": {
    "buyDBC": "BUY DBC",
    "buyXAA": "BUY XAA",
    "confirm": "Confirm",
    "cancel": "Cancel",
    "save": "Save",
    "edit": "Edit",
    "delete": "Delete",
    "toggleMenu": "Toggle Menu",
    "closeMenu": "Close Menu",
    "toggleTheme": "Toggle Theme"
  },
  "messages": {
    "comingSoon": "Coming soon! Stay tuned for updates.",
    "connectWallet": "Please connect your wallet first",
    "transactionSuccess": "Transaction successful!",
    "transactionFailed": "Transaction failed. Please try again",
    "invalidInput": "Invalid input. Please try again",
    "networkError": "Network error. Please check your connection",
    "unauthorized": "Unauthorized operation. Please login first",
    "serverError": "Server error. Please try again later",
    "getNonceFailed": "Failed to get login credentials. Please refresh the page and try again",
    "signatureRejected": "User rejected signature",
    "nonceExpired": "Login session expired. Please refresh the page and login again",
    "walletConnectFailed": "Wallet connection failed. Please refresh the page and try again",
    "authenticationFailed": "Authentication failed. Please refresh the page and try again",
    "info": "Info",
    "switchedToTestnet": "Switched to testnet, please click again to send",
    "switchedToMainnet": "Switched to mainnet, please click again to send",
    "switchNetworkFailed": "Please switch to DBC testnet and try again",
    "addressCopied": "Contract address copied",
    "viewOnDBCScan": "View on DBCScan",
    "transactionSent": "Transaction Sent",
    "waitForConfirmation": "Please wait for confirmation",
    "transactionConfirmationTimeout": "Transaction confirmation timeout",
    "stakeSuccessWithAmount": "Successfully staked {amount} DBC"
  },
  "agentList": {
    "sortBy": "Sort by",
    "marketCap": "FDV",
    "latest": "Latest",
    "aiAgents": "AI Agents",
    "24h": "24h",
    "tvl": "Token Price",
    "holdersCount": "Holders",
    "24hVol": "24h Volume",
    "status": "Status",
    "loading": "Loading...",
    "24hChange": "24h Change",
    "social": "Social",
    "lp": "LP",
    "chat": "Chat"
  },
  "agentDetail": {
    "overview": "Overview",
    "analytics": "Analytics",
    "holders": "Holders",
    "transactions": "Transactions",
    "about": "About",
    "tokenomics": "Tokenomics",
    "team": "Team",
    "roadmap": "Roadmap",
    "documents": "Documents",
    "links": "Links",
    "price": "Price",
    "marketCap": "Market Cap",
    "volume": "Volume",
    "supply": "Supply",
    "contract": "Smart Contract",
    "fetchError": "Failed to fetch Agent details",
    "agentNotFound": "Agent not found"
  },
  "iaoPool": {
    "title": "IAO Pool",
    "totalInPool": "Total {symbol} in IAO Pool",
    "currentTotal": "Current Total {symbol} in IAO Pool",
    "startCountdown": "Start Countdown",
    "endCountdown": "End Countdown",
    "toBeAnnounced": "To Be Announced",
    "youSend": "You Send",
    "iaoNotStarted": "IAO has not started yet",
    "buyAmount": "Purchased {symbol} Amount",
    "error": "Error",
    "success": "Success",
    "connectWalletFirst": "Please connect wallet first",
    "enterValidAmount": "Please enter a valid purchase amount",
    "buySuccessful": "Purchase successful!",
    "buyFailed": "Purchase failed, please try again",
    "buyNotStarted": "Purchase not started",
    "processing": "Processing...",
    "send": "Send",
    "loadingData": "Loading data...",
    "loading": "Loading...",
    "claimAfterCountdown": "Claim available after countdown ends",
    "claim": "Claim Rewards",
    "claimSuccess": "Claim Successful",
    "tokenSentToWallet": "XAA Token has been sent to your wallet",
    "importTokenAddress": "Please import the Token address in MetaMask to view:",
    "poolDynamicTip": "As the amount of {investSymbol} in the IAO pool increases, the corresponding amount of {symbol} decreases",
    "maxButton": "Max",
    "insufficientBalance": "Insufficient balance, maximum available amount: {amount} {symbol}",
    "stakedAmount": "Paid {symbol} Amount",
    "stakeSuccessful": "Purchase successful!",
    "stakeFailed": "Purchase failed, please try again",
    "claimableAmount": "Claimable {symbol} Amount",
    "claimedAmount": "Claimed {symbol} Amount",
    "claimed": "Claimed",
    "claimSuccessWithAmount": "Successfully claimed {amount} XAA",
    "stakeNotStarted": "Purchase not started",
    "sendSuccess": "Successfully sent {amount} {symbol}",
    "transactionSent": "Transaction Sent",
    "waitForConfirmation": "Please wait for confirmation",
    "stakeSuccessWithAmount": "Successfully staked {amount} DBC",
    "goToDbcswap": "Go to DBCSwap to buy {symbol}",
    "approveTransaction": "Approve Transaction",
    "approving": "Approving Transaction",
    "approveWaitingConfirm": "Waiting for Approval Confirmation",
    "approveSuccess": "Authorization successful",
    "approveFailed": "Authorization failed, please try again",
    "copy": "Copy",
    "copied": "Copied",
    "lpPoolData": "Liquidity Pool Data",
    "iaoCompletedData": "IAO has ended, completed data",
    "iaoReleasedAmount": "IAO Released {symbol} Amount",
    "iaoParticipatedAmount": "IAO Participated {symbol} Amount",
    "currentLpPoolData": "Current LP Pool Data",
    "lpPoolTokenAmount": "LP Pool {symbol} Amount",
    "lpPoolBaseAmount": "LP Pool {symbol} Amount",
    "originDeposit": "Original Stake Amount",
    "depositIncrByNFT": "NFT Boost Amount",
    "incrByNFTTier": "NFT Tier",
    "nftBoostTip": "NFT Tier {tier}",
    "baseClaimableAmount": "Base Claimable Amount",
    "nftBoostClaimableAmount": "NFT Boost Claimable Amount",
    "claiming": "Claiming...",
    "lpSicAmount": "LP Pool SIC Amount",
    "lpXaaAmount": "LP Pool XAA Amount",
    "paidXaaAmount": "Paid XAA Amount",
    "claimableSicAmount": "Claimable SIC Amount"
  },
  "tokenInfo": {
    "totalSupply": "Total XAA Supply: 100B",
    "iaoAllocation": "20% of tokens will be sold through IAO, accepting only $DBC. Investors will receive $XAA proportional to their $DBC investment.",
    "iaoDuration": "During the 14-day IAO period, 50% of $DBC will be allocated to the project team's ecosystem development, and the remaining 50% will be allocated to on-chain liquidity pools, which will never be revoked.",
    "tradingPair": "After IAO ends, $XAA and $DBC will immediately establish trading pairs on DBCSwap, enabling free trading of $XAA."
  },
  "agents": {
    "infrastructure": "Infrastructure",
    "aiAgent": "AI Agent",
    "featuredAgents": "Featured Agents",
    "noAgentsFound": "No Agents Found",
    "noAgentsFoundDesc": "Create your first agent or explore featured agents.",
    "prototype": "Prototype Agent",
    "writing": "Writing",
    "productivity": "Productivity",
    "research": "Research & Analysis",
    "education": "Education",
    "lifestyle": "Lifestyle",
    "programming": "Programming",
    "status": "Status",
    "marketCap": "Market Cap"
  },
  "marketData": {
    "marketCap": "Market Cap",
    "volume24h": "24h Volume",
    "totalSupply": "Total Supply",
    "holders": "Holders",
    "tba": "TBA",
    "zero": "0"
  },
  "accessibility": {
    "logo": "XAI Agent Platform Logo",
    "chatIcon": "Chat Icon",
    "searchIcon": "Search Icon",
    "walletIcon": "Wallet Icon",
    "menuIcon": "Menu Icon",
    "closeIcon": "Close Icon",
    "themeIcon": "Theme Icon",
    "languageIcon": "Language Icon",
    "copyIcon": "Copy Icon",
    "agentAvatar": "Agent Avatar",
    "creatorAvatar": "Creator Avatar",
    "closeSearch": "Close Search"
  },
  "holderDistribution": {
    "title": "Holder Distribution ({count} holders)",
    "address": "Address",
    "percentage": "Percentage",
    "previous": "Previous",
    "next": "Next",
    "loading": "Loading..."
  },
  "agentDescription": {
    "title": "Description",
    "platform": "XAIAgent is a blockchain-based decentralized AI Agent platform that integrates the creation, utilization, deployment, and trading of AI Agents. Through no-code development tools, general users can easily create AI Agents, while advanced developers can develop and deploy more sophisticated AI Agents through the XAgentScope framework. Utilizing the GPU mining network of the DBC chain ensures complete decentralization of AI execution while providing data privacy, high performance, and low-cost advantages. The platform incorporates various AI models to support complex tasks and multi-round conversations, and promotes continuous ecosystem growth through a multi-token economic model, making it an all-in-one platform that integrates AI and blockchain.",
    "tools": "It provides development tools for ordinary users and XAgentScope framework for advanced developers.",
    "infrastructure": "Through DBC blockchain's GPU mining network support, XAIAgent ensures completely decentralized AI operation, providing data privacy, high performance and low cost advantages.",
    "models": "The platform has pre-installed various AI models that can handle complex tasks and multi-round conversations.",
    "ecosystem": "Its token economic model promotes sustainable ecosystem growth, making XAIAgent an integrated platform for AI and blockchain technology.",
    "conversationStarters": {
      "createAgent": "Help me create an AI Agent",
      "functions": "What functions do you have?",
      "agentTypes": "What types of AI Agents can you create?",
      "usage": "Can you tell me how to use xx as an Agent?"
    }
  },
  "buy-dbc": {
    "title": "How to Purchase DBC and Transfer It to Your Wallet",
    "step1": {
      "title": "Buy DBC on Gate.io",
      "description": {
        "prefix": "Visit",
        "suffix": "to purchase DBC"
      }
    },
    "step2": {
      "title": "Add a Custom Network to Your Wallet",
      "description": {
        "prefix": "You can use wallets like",
        "middle": "or",
        "suffix": ""
      }
    },
    "step3": {
      "title": "Configure the Network with the Following Details:",
      "networkName": "Network Name:",
      "networkNameValue": "DeepBrainChain Mainnet",
      "chainRPC": "Chain RPC URL:",
      "chainID": "Chain ID:",
      "chainIDValue": "19880818",
      "currencySymbol": "Currency Symbol:",
      "currencySymbolValue": "DBC"
    },
    "step4": {
      "title": "Withdraw DBC from Gate.io",
      "description": {
        "prefix": "When withdrawing, choose",
        "suffix": "as the network"
      }
    }
  },
  "chat": {
    "Xaiagent": "XAIAgent is a blockchain-based decentralized AI agent platform that integrates the creation, use, deployment, and trading of AI agents",
    "StyleID": "Generate task photos, users only need to provide one photo to quickly obtain their own unique personal photos that support multiple styles",
    "LogoLift": "Logo generation, various styles of logos can be generated through text dialogue",
    "PicSpan": "Expand the image to any desired scale",
    "selectagent": "Select an agent",
    "inputHolder": "Send a message",
    "inputInfo": "AI agent might make mistakes. Please check important information.",
    "Data": {
      "Scholar GPT": {
        "metrics": "DATA +45.67% | Market Cap: $222M",
        "prompt": "Enhance research with 200M+ resources and built-in critical reading skills. Access Google Scholar, PubMed, JSTOR, Arxiv, and more, effortlessly.",
        "examples": [
          "Find the latest research about AI",
          "I'll provide a research paper link; Please review it critically.",
          "I'll upload a PDF paper; Use critical skills to read it.",
          "Type \"ls\" to list my built-in critical reading skills."
        ]
      },
      "DeepSeek V3": {
        "metrics": "DATA +50.23% | Market Cap: $230M",
        "prompt": "Explore deep learning research with over 250M resources. Access specialized datasets and models.",
        "examples": [
          "Find recent advancements in deep learning",
          "Review this research paper on neural networks.",
          "Analyze this PDF on convolutional neural networks.",
          "List my deep learning expertise."
        ]
      },
      "DeepSeek R1": {
        "metrics": "DATA +48.33% | Market Cap: $225M",
        "prompt": "Dive into research on reinforcement learning. Access cutting-edge papers and models.",
        "examples": [
          "Find the latest in reinforcement learning",
          "Critically review this research paper.",
          "Read this PDF on reinforcement learning.",
          "List my expertise in reinforcement learning."
        ]
      },
      "Chatgpt o4": {
        "metrics": "DATA +44.67% | Market Cap: $220M",
        "prompt": "Conduct general research with GPT-4. Access a wide range of topics and resources.",
        "examples": [
          "Find information on a general topic",
          "Review this research paper.",
          "Read this document.",
          "List my general research skills."
        ]
      }
     },
     "data": {
        "Xaiagent": {
          "description":"XAIAgent is a blockchain-based decentralized AI agent platform that integrates the creation, use, deployment, and trading of AI agents",
          "prompts":[
            "Help me create an AI Agent",
            "What functions do you have?",
            "What types of AI Agents can you create?",
            "Can you tell me how to use xx as an Agent?"
          ]
        },
        "StyleID": {
          "description":"Generate task photos, users only need to provide one photo to quickly obtain their own unique personal photos that support multiple styles.",
          "prompts":[
            "I want to generate a vintage style photo. Can you help me design the style and background",
            "Can I adjust my expression and posture in this photo?",
            "If I want to generate a set of photos, such as Japanese, fresh, and sci-fi styles, how do I do it?",
            "Can this AI keep my appearance consistent? For example, I can maintain my characteristics in different styles"
          ]
        },
        "LogoLift": {
          "description":"Logo generation, various styles of logos can be generated through text dialogue",
          "prompts":[
            "I want a logo with a strong sense of technology, mainly in blue and purple colors, with a futuristic feel. Can you help me design one?",
            "Please design a minimalist style logo for me, with black and white color scheme and abstract letter 'X', suitable for blockchain projects",
            "I hope the logo can embody the concepts of decentralization and artificial intelligence. Can we try several different design styles?",
            "Can you generate a logo with dynamic visual effects that is suitable for social media avatars?"
          ]
        },
        "PicSpan": {
          "description":"Expand the image to any desired scale",
          "prompts":[
            "Can you help me expand the left and bottom of this image while maintaining its original style?",
            "Can you expand this image to a 16:9 widescreen ratio while keeping the subject centered?",
            "Can we make the extended parts more creative, such as adding some details related to the original image?",
            "Can the expanded image blend more naturally? If there are any inconsistencies, can you optimize them?"
          ]
        }
     },
     "explore":"Explore AI Agent",
      "trade":"Trade AI Agent",
      "signup":"Signup",
      "login":"login",
      "username":"Username",
      "password":"Password",
      "confirm":"Confirm",
      "today":"Today",
      "7daysago":"This week",
      "thinking":"Thinking...",
        "Cinematic": {
          "name": "Cinematic",
          "prompt": "cinematic lighting, dramatic atmosphere, film grain, 35mm lens"
        },
        "Anime": {
          "name": "Anime",
          "prompt": "anime style, vibrant colors, sharp details, studio ghibli inspired"
        },
        "Cyberpunk": {
          "name": "Cyberpunk",
          "prompt": "neon lights, futuristic cityscape, rain reflections, cyberpunk 2077 style"
        },
        "Watercolor": {
          "name": "Watercolor",
          "prompt": "soft watercolor texture, gentle brush strokes, pastel colors"
        },
        "LowPoly": {
          "name": "Low Poly",
          "prompt": "low poly geometric shapes, vibrant colors, minimalist 3d style"
        },
        "Portrait": {
          "name": "Portrait",
          "prompt": "professional portrait photography, shallow depth of field, 85mm lens"
        },
        "OilPainting": {
          "name": "Oil Painting",
          "prompt": "oil on canvas, textured brush strokes, classical art style"
        },
        "Minimalist": {
          "name": "Minimalist",
          "prompt": "clean lines, simple shapes, monochromatic colors, modern design"
        },
        "PixelArt": {
          "name": "Pixel Art",
          "prompt": "8-bit style, retro gaming aesthetic, blocky pixels, vibrant palette"
        },
        "Sketch": {
          "name": "Sketch",
          "prompt": "hand-drawn pencil sketch, rough outlines, shading with hatching"
        },
        "ChalkDrawing": {
          "name": "Chalk Drawing",
          "prompt": "chalkboard texture, soft pastel colors, hand-drawn educational style"
        },
        "Claymation": {
          "name": "Claymation",
          "prompt": "stop-motion clay texture, soft lighting, tactile material feel"
        },
        "ComicBook": {
          "name": "Comic Book",
          "prompt": "bold outlines, halftone patterns, vibrant primary colors, pop art style"
        },
        "Vaporwave": {
          "name": "Vaporwave",
          "prompt": "retro 80s aesthetic, pastel neon colors, glitch art effects"
        },
        "Ukiyoe": {
          "name": "Ukiyo-e",
          "prompt": "japanese woodblock print, flat colors, traditional asian art style"
        },
      "isImageThinking":"Generating Image...",
      "alreadyuseagent":"AI model has been called",
      "noface":"There is no face or the prompt is too unclear."
    },
  "cryptoChart": {
    "timeIntervals": {
      "30m": "30m",
      "1h": "1h",
      "4h": "4h",
      "1d": "1d",
      "1w": "1w"
    },
    "volume": "Volume",
    "priceArea": "Price Area",
    "volumeArea": "Volume Area",
    "loading": "Loading...",
    "error": "Error loading chart data",
    "retry": "Retry",
    "noData": "No data available",
    "waitForIoComplete": "Price trend will be available after IAO ends and trading begins"
  },
<<<<<<< HEAD
  "nft": {
    "loadingStakedNFTs": "Loading staked NFTs...",
    "totalStakedValue": "Total Staked Value",
    "totalClaimableRewards": "Total Claimable Rewards",
    "claimAllRewards": "Claim All Rewards",
    "stakeNFTRewardDetail": "NFT Stake Reward Details",
    "viewStakeDetailAndReward": "View Staking Details and Rewards",
    "stake": "Stake",
    "staked": "Staked",
    "selected": "Selected",
    "itemCount": "items",
    "totalDailyReward": "NFT Staking Daily Rewards",
    "rewardUnit": "XAA/Day",
    "cancel": "Cancel",
    "confirming": "Confirming...",
    "confirmStake": "Confirm Stake",
    "close": "Close",
    "noStakeableNFT": "No stakeable NFTs",
    "noStakedNFT": "No staked NFTs",
    "stakeableNFT": "Stakeable NFT",
    "stakedNFT": "Staked NFT",
    "count": "Count",
    "totalReward": "Total Reward",
    "dailyRewardXAA": "Daily Reward Per NFT",
    "iaoExtraReward": "IAO Extra Percentage",
    "claimedReward": "Claimed Reward",
    "startTime": "Start Time",
    "currentTime": "Current Time",
    "stakeExpireTime": "Expiry Time",
    "actions": "Actions",
    "unstake": "Unstake",
    "pleaseSelectNFT": "Please select NFT",
    "pleaseEnterValidAmount": "Please enter valid amount",
    "loading": "Loading...",
    "error": "Error",
    "success": "Success",
    "connectWallet": "Please connect wallet first",
    "networkError": "Network error",
    "stakingInProgress": "Staking in progress...",
    "stakingSuccess": "Staking successful",
    "stakingFailed": "Staking failed",
    "unstakingInProgress": "Unstaking in progress...",
    "unstakingSuccess": "Unstaking successful",
    "unstakingFailed": "Unstaking failed",
    "claimingInProgress": "Claiming rewards...",
    "claimingSuccess": "Claiming successful",
    "claimingFailed": "Claiming failed",
    "viewOnExplorer": "View on Explorer",
    "batchStake": "Stake NFT",
    "nftBalance": "NFT Balance",
    "noNFTTip": "Don't have any NFTs yet? Buy now to start earning rewards",
    "buyNFT": "Buy NFT",
    "batchClaim": "Batch Claim",
    "claiming": "Claiming",
    "selectedNFTCount": "Selected Count",
    "batchClaimingInProgress": "Batch claiming in progress",
    "batchClaimingSuccess": "Batch claim successful",
    "batchClaimingFailed": "Batch claim failed",
    "approving": "Approving Transaction",
    "pendingReward": "Pending Reward",
    "canClaim": "Claimable",
    "noPendingReward": "No Pending Reward",
    "noClaimableRewards": "No Claimable Rewards",
    "pleaseSelectNFTsWithPendingRewards": "Please select NFTs with pending rewards",
    "connectWalletToViewStakeDetail": "Connect Wallet to View NFT Staking Details",
    "expired": "Expired"
  },
  "regions": {
    "japan": "Japan",
    "global": "Global",
    "korea": "Korea",
    "china": "China",
    "us": "United States",
    "vietnam": "Vietnam",
    "thailand": "Thailand",
    "indonesia": "Indonesia"
=======
    "create": {
      "title": "Creation Guide",
      "requirements": {
        "title": "Token Creation Requirements",
        "supply": "$XXX Token Supply: Total supply of 100 billion in the first 8 years, with 6 billion mined annually thereafter",
        "iao": "IAO Sale: 15% of tokens sold through IAO, only accepting $XAA. Holding XAA NFT increases investment quota",
        "iaoAllocation": {
          "title": "IAO Allocation:",
          "pool": "95% $XAA allocated to liquidity pool (permanently locked)",
          "burn": "5% $XAA sent to black hole address"
        },
        "liquidity": "Liquidity Pool: After IAO ends, 3% $XXX and $XAA automatically establish liquidity on DBCSwap",
        "team": "Team Allocation: 32% $XXX, linearly unlocked over 2000 days",
        "mining": {
          "title": "Mining Mechanism:",
          "output": "Annual output of 6 billion $XXX",
          "unlock": "10% immediately available, 90% unlocked over 180 days",
          "requirement": "Requires holding XAA node (10 XAA nodes staked per machine)"
        },
        "airdrop": {
          "title": "Airdrop Allocation:",
          "holders": "1% to top 10,000 $XAA and $DBC holders",
          "nft": "1% to XAA node NFT holders"
        }
      },
      "process": {
        "title": "Creation Process",
        "title2": "Creation Address",
        "href": "Visit",
        "hrefc":"page to create your agent",
        "steps": {
          "name": "Please name your AI token/project",
          "description": "Please describe the functionality of your AI token/project",
          "examples": "Describe what kind of conversations your AI project can have with users (please provide some example dialogues)"
        }
      },
      "iao": {
        "title": "IAO Settings",
        "time": {
          "title": "IAO Time Settings",
          "duration": "Set IAO duration (72-720 hours)",
          "start": "IAO will start 24 hours after setup"
        },
        "mining": {
          "title": "Mining Requirements",
          "gpu": "Set minimum GPU memory requirement",
          "container": "Set AI container download link"
        }
      },
      "examples": {
        "title": "Example Dialogues",
        "user": "User:",
        "ai": "AI:",
        "example1": {
          "user": "Help me analyze the performance bottleneck in this code",
          "ai": "After analysis, your code has O(n²) complexity in the loop processing part. It is recommended to optimize using hash tables..."
        },
        "example2": {
          "user": "Explain the Transformer architecture",
          "ai": "Transformer is a neural network architecture based on self-attention mechanism, mainly composed of encoder and decoder..."
        }
      }
>>>>>>> 48a0849f
  }
}
<|MERGE_RESOLUTION|>--- conflicted
+++ resolved
@@ -492,7 +492,6 @@
     "noData": "No data available",
     "waitForIoComplete": "Price trend will be available after IAO ends and trading begins"
   },
-<<<<<<< HEAD
   "nft": {
     "loadingStakedNFTs": "Loading staked NFTs...",
     "totalStakedValue": "Total Staked Value",
@@ -569,8 +568,8 @@
     "vietnam": "Vietnam",
     "thailand": "Thailand",
     "indonesia": "Indonesia"
-=======
-    "create": {
+  },
+  "create": {
       "title": "Creation Guide",
       "requirements": {
         "title": "Token Creation Requirements",
@@ -632,6 +631,5 @@
           "ai": "Transformer is a neural network architecture based on self-attention mechanism, mainly composed of encoder and decoder..."
         }
       }
->>>>>>> 48a0849f
   }
 }
