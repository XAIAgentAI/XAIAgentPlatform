--- conflicted
+++ resolved
@@ -319,7 +319,6 @@
     "copyContractAddress": "컨트랙트 주소 복사",
     "closeSearch": "검색 닫기"
   },
-<<<<<<< HEAD
   "nft": {
     "loadingStakedNFTs": "스테이킹된 NFT 로딩 중...",
     "totalStakedValue": "총 스테이킹 가치",
@@ -396,7 +395,7 @@
     "vietnam": "베트남",
     "thailand": "태국",
     "indonesia": "인도네시아"
-=======
+  },
   "chat": {
     "inputHolder": "메시지 보내기",
     "inputInfo": "AI 에이전트에서 오류가 발생할 수 있습니다.중요 정보를 확인하십시오.",
@@ -442,15 +441,14 @@
         ]
       }
     },
-    "explore":"AI 에이전트 탐색",
-    "trade":"AI 에이전트로 거래",
-    "signup":"등록", 
-    "login":"로그인", 
-    "username":"사용자 이름", 
-    "password":"비밀번호", 
-    "confirm":"확인",
-    "today":"오늘",
-    "7daysago":"금주"
->>>>>>> 587c03d0
+    "explore": "AI 에이전트 탐색",
+    "trade": "AI 에이전트로 거래",
+    "signup": "등록",
+    "login": "로그인",
+    "username": "사용자 이름",
+    "password": "비밀번호",
+    "confirm": "확인",
+    "today": "오늘",
+    "7daysago": "금주"
   }
 }