--- conflicted
+++ resolved
@@ -454,17 +454,6 @@
         ]
       }
     },
-<<<<<<< HEAD
-    "explore": "AI 에이전트 탐색",
-    "trade": "AI 에이전트로 거래",
-    "signup": "등록",
-    "login": "로그인",
-    "username": "사용자 이름",
-    "password": "비밀번호",
-    "confirm": "확인",
-    "today": "오늘",
-    "7daysago": "금주"
-=======
     "data": {
         "Xaiagent": {
           "description": "XAIAgent는 블록체인 기반의 탈중앙화 AI 에이전트 플랫폼으로, AI 에이전트의 생성, 사용, 배포 및 거래를 통합합니다",
@@ -512,6 +501,5 @@
     "confirm":"확인",
     "today":"오늘",
     "7daysago":"금주"
->>>>>>> 9159cbe4
   }
 }