--- conflicted
+++ resolved
@@ -289,7 +289,6 @@
     "creatorAvatar": "创建者头像",
     "closeSearch": "关闭搜索"
   },
-<<<<<<< HEAD
   "chat": {
     "inputHolder": "发送消息",
     "inputInfo": "AI智能体可能会出错。请检查重要信息。",
@@ -341,8 +340,8 @@
     "login":"登录", 
     "username":"用户名", 
     "password":"密码", 
-    "confirm":"确认"  
-=======
+    "confirm":"确认"
+  },
   "cryptoChart": {
     "timeIntervals": {
       "30m": "30分钟",
@@ -358,6 +357,5 @@
     "error": "加载图表数据失败",
     "retry": "重试",
     "noData": "暂无数据"
->>>>>>> d9a28723
   }
 } 