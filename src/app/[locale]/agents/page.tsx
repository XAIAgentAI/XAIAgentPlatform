--- conflicted
+++ resolved
@@ -85,7 +85,6 @@
 
   // 根据选择的标签过滤代理
   const filteredAgents = tab === "AIAgent" 
-<<<<<<< HEAD
     ? agents.filter(agent => agent.id >= 4 && agent.id <=12 ) // AI Agent: id 4和5
     : agents.filter(agent => agent.id === 2 || agent.id === 3) // Infrastructure: id 2和3
 
@@ -96,10 +95,6 @@
       </div>
     );
   }
-=======
-    ? localAgents.filter(agent => agent.id >= 12 && agent.id <= 21 ) // AI Agent: id区间
-    : localAgents.filter(agent => agent.id >= 2 && agent.id <= 11 ) // Infrastructure: id区间
->>>>>>> db5dfd4a
 
   return (
     <div className="min-h-screen bg-background">
