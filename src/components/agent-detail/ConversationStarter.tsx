import { useEffect, useState } from "react";
import { Card } from "@/components/ui/card";
import { CustomButton } from "@/components/ui-custom/custom-button";
import Image from "next/image";
import { toast } from "../ui/use-toast";
import { useLocale, useTranslations } from 'next-intl';
import { agentAPI } from "@/services/api";
import { LocalAgent } from "@/types/agent";
import { MessageSquare } from "lucide-react";

export default function ConversationStarter({ agent }: { agent: LocalAgent }) {
  const t = useTranslations();

  const locale = useLocale();

  console.log("agent", agent);





  if (!agent) {
    return null;
  }


  // 根据当前语言获取对应的用例
  const getLocalizedUseCases = () => {
    if (!agent) return [];
    let useCases: string[] | string | undefined;


    switch (locale) {
      case 'ja':
        useCases = agent.useCasesJA || agent.useCases;
        break;
      case 'ko':
        useCases = agent.useCasesKO || agent.useCases;
        break;
      case 'zh':
        useCases = agent.useCasesZH || agent.useCases;
        break;
      default:
        useCases = agent.useCases;
    }

    // 如果是 undefined，返回空数组
    if (!useCases) return [];

    // 如果已经是数组，直接返回
    if (Array.isArray(useCases)) return useCases;

    // 如果是字符串，尝试解析 JSON
    if (typeof useCases === 'string') {
      try {
        return JSON.parse(useCases);
      } catch (e) {
        console.error('Failed to parse useCases:', e);
        return [];
      }
    }

    return [];
  };

  const suggestions = getLocalizedUseCases();
  console.log("suggestions", suggestions);

  if (!suggestions) {
    return null;
  }


  return (
    <Card className="p-6 bg-card">
      <h2 className="text-lg font-semibold mb-4">{t('agent.conversationStarter')}</h2>
      <div className="grid grid-cols-1 sm:grid-cols-2 lg:grid-cols-4 gap-4 opacity-50">
        {suggestions.map((suggestion: string, index: number) => (
          <div
            key={index}
            className="p-4 bg-card-inner rounded-lg text-sm text-secondary hover:bg-card-inner-hover cursor-pointer transition-colors"
          >
            {suggestion}
          </div>
        ))}
      </div>
      <div className="flex justify-center mt-6">
        <CustomButton
          className="flex items-center gap-2 px-8"
          onClick={() => {
<<<<<<< HEAD
            if (chatEntry && chatEntry.trim() !== "None") {
              window.open(`/${locale}/chat/${chatEntry}`, "_blank");
            } else {
              toast({
                description: t('chatComingSoon'),
              })
            }
=======
            //if (chatEntry && chatEntry.trim() !== "None") {
            //window.open(`/zh/chat/${chatEntry}`, "_blank");
            //} else {
            toast({
              description: t('agent.chatComingSoon'),
            })
            //}
>>>>>>> 793e805d
          }}
        >
          <Image
            src="/images/chat.svg"
            alt={t('agent.accessibility.chatIcon')}
            width={12}
            height={12}
            aria-hidden="true"
          />
          {t('agent.chat')}
        </CustomButton>
      </div>
    </Card>
  );
} <|MERGE_RESOLUTION|>--- conflicted
+++ resolved
@@ -14,10 +14,6 @@
   const locale = useLocale();
 
   console.log("agent", agent);
-
-
-
-
 
   if (!agent) {
     return null;
@@ -70,6 +66,7 @@
     return null;
   }
 
+  const chatEntry = "1";
 
   return (
     <Card className="p-6 bg-card">
@@ -88,7 +85,6 @@
         <CustomButton
           className="flex items-center gap-2 px-8"
           onClick={() => {
-<<<<<<< HEAD
             if (chatEntry && chatEntry.trim() !== "None") {
               window.open(`/${locale}/chat/${chatEntry}`, "_blank");
             } else {
@@ -96,15 +92,6 @@
                 description: t('chatComingSoon'),
               })
             }
-=======
-            //if (chatEntry && chatEntry.trim() !== "None") {
-            //window.open(`/zh/chat/${chatEntry}`, "_blank");
-            //} else {
-            toast({
-              description: t('agent.chatComingSoon'),
-            })
-            //}
->>>>>>> 793e805d
           }}
         >
           <Image
