--- conflicted
+++ resolved
@@ -15,13 +15,6 @@
 
   console.log("agent", agent);
 
-<<<<<<< HEAD
-=======
-
-
-
-
->>>>>>> 4366c84b
   if (!agent) {
     return null;
   }
@@ -31,12 +24,8 @@
   const getLocalizedUseCases = () => {
     if (!agent) return [];
     let useCases: string[] | string | undefined;
-<<<<<<< HEAD
 
 
-=======
-    
->>>>>>> 4366c84b
     switch (locale) {
       case 'ja':
         useCases = agent.useCasesJA || agent.useCases;
@@ -49,7 +38,6 @@
         break;
       default:
         useCases = agent.useCases;
-<<<<<<< HEAD
     }
 
     // 如果是 undefined，返回空数组
@@ -68,44 +56,17 @@
       }
     }
 
-=======
-    }
-
-    // 如果是 undefined，返回空数组
-    if (!useCases) return [];
-
-    // 如果已经是数组，直接返回
-    if (Array.isArray(useCases)) return useCases;
-
-    // 如果是字符串，尝试解析 JSON
-    if (typeof useCases === 'string') {
-      try {
-        return JSON.parse(useCases);
-      } catch (e) {
-        console.error('Failed to parse useCases:', e);
-        return [];
-      }
-    }
-
->>>>>>> 4366c84b
     return [];
   };
 
   const suggestions = getLocalizedUseCases();
-<<<<<<< HEAD
   console.log("suggestions", suggestions);
-=======
-
->>>>>>> 4366c84b
 
   if (!suggestions) {
     return null;
   }
 
-<<<<<<< HEAD
   const chatEntry = "1";
-=======
->>>>>>> 4366c84b
 
   return (
     <Card className="p-6 bg-card">
@@ -124,7 +85,6 @@
         <CustomButton
           className="flex items-center gap-2 px-8"
           onClick={() => {
-<<<<<<< HEAD
             if (chatEntry && chatEntry.trim() !== "None") {
               window.open(`/${locale}/chat/${chatEntry}`, "_blank");
             } else {
@@ -132,16 +92,13 @@
                 description: t('chatComingSoon'),
               })
             }
-=======
-            //if (chatEntry && chatEntry.trim() !== "None") {
-            //window.open(`/zh/chat/${chatEntry}`, "_blank");
-            //} else {
+            if (chatEntry && chatEntry.trim() !== "None") {
+            window.open(`/zh/chat/${chatEntry}`, "_blank");
+            } else {
             toast({
               description: t('agent.chatComingSoon'),
             })
-            //}
->>>>>>> feature/STID-IAO
-          }}
+          }}}
         >
           <Image
             src="/images/chat.svg"
